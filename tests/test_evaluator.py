--- conflicted
+++ resolved
@@ -9,39 +9,23 @@
 
 
 def return_ground_all_correct_retrievals():
-<<<<<<< HEAD
     ground_truth = {'1': ['2', '3', '4'], '2': ['1', '3'], '3': ['1', '2'], '4': ['1']}
-=======
-    ground_truth = {"1": ["2", "3", "4"], "2": ["1", "3"], "3": ["1", "2"], "4": ["1"]}
->>>>>>> 1801dbe3
     retrieved = ground_truth
     return ground_truth, retrieved
 
 
 def return_ground_incorrect_retrievals():
-<<<<<<< HEAD
     ground_truth = {'1': ['2', '3', '4'], '2': ['1', '3'], '3': ['1', '2'], '4': ['1']}
     retrieved = {'1': ['2', '3'], '2': ['1'], '3': ['1'], '4': []}
-=======
-    ground_truth = {"1": ["2", "3", "4"], "2": ["1", "3"], "3": ["1", "2"], "4": ["1"]}
-    retrieved = {"1": ["2", "3"], "2": ["1"], "3": ["1"], "4": []}
->>>>>>> 1801dbe3
     return ground_truth, retrieved
 
 
 def test__transpose_checker():
     mapping_non_transpose = {
-<<<<<<< HEAD
         '1': ['2', '3', '4'],
         '2': ['1', '3'],
         '3': ['1', '2'],
-        '4': [],
-=======
-        "1": ["2", "3", "4"],
-        "2": ["1", "3"],
-        "3": ["1", "2"],
-        "4": [],
->>>>>>> 1801dbe3
+        '4': []
     }
     with pytest.raises(AssertionError):
         _transpose_checker(mapping_non_transpose)
@@ -49,22 +33,14 @@
 
 def test__check_map_correctness_extra_gt_vals():
     ground_truth_map, retrieved_map = return_ground_all_correct_retrievals()
-<<<<<<< HEAD
     ground_truth_map['1'].append('20')
-=======
-    ground_truth_map["1"].append("20")
->>>>>>> 1801dbe3
     with pytest.raises(AssertionError):
         _check_map_correctness(ground_truth_map, retrieved_map)
 
 
 def test__check_map_correctness_extra_ret_vals():
     ground_truth_map, retrieved_map = return_ground_all_correct_retrievals()
-<<<<<<< HEAD
     retrieved_map['1'].append('20')
-=======
-    retrieved_map["1"].append("20")
->>>>>>> 1801dbe3
     with pytest.raises(AssertionError):
         _check_map_correctness(ground_truth_map, retrieved_map)
 
@@ -113,25 +89,15 @@
 def test_correct_call_to_classification_metric(mocker):
     ground_truth_map, retrieve_map = return_ground_all_correct_retrievals()
     classification_metrics_mocker = mocker.patch(
-<<<<<<< HEAD
         'imagededup.evaluation.evaluation.classification_metrics'
     )
     evaluate(ground_truth_map, retrieve_map, metric='classification')
-=======
-        "imagededup.evaluation.evaluation.classification_metrics"
-    )
-    evaluate(ground_truth_map, retrieve_map, metric="classification")
->>>>>>> 1801dbe3
     classification_metrics_mocker.assert_called_once_with(
         ground_truth_map, retrieve_map
     )
 
 
-<<<<<<< HEAD
 @pytest.mark.parametrize('metric_name', ['MAP', 'Ndcg', 'JacCard'])
-=======
-@pytest.mark.parametrize("metric_name", ["MAP", "Ndcg", "JacCard"])
->>>>>>> 1801dbe3
 def test_correct_call_to_mean_metric_mixed_cases(mocker, metric_name):
     ground_truth_map, retrieve_map = return_ground_all_correct_retrievals()
     mean_metric_mocker = mocker.patch("imagededup.evaluation.evaluation.mean_metric")
@@ -144,15 +110,9 @@
 def test_correct_call_to_classification_metric_mixed_case(mocker):
     ground_truth_map, retrieve_map = return_ground_all_correct_retrievals()
     classification_metrics_mocker = mocker.patch(
-<<<<<<< HEAD
         'imagededup.evaluation.evaluation.classification_metrics'
     )
     evaluate(ground_truth_map, retrieve_map, metric='Classification')
-=======
-        "imagededup.evaluation.evaluation.classification_metrics"
-    )
-    evaluate(ground_truth_map, retrieve_map, metric="Classification")
->>>>>>> 1801dbe3
     classification_metrics_mocker.assert_called_once_with(
         ground_truth_map, retrieve_map
     )
@@ -162,21 +122,12 @@
 
 
 @pytest.mark.parametrize(
-<<<<<<< HEAD
     'metric, expected_value',
     [('map', 0.41666666666666663), ('ndcg', 0.75), ('jaccard', 0.41666666666666663)],
 )
 def test_correct_values_ir(metric, expected_value):
-    '''Tests if correct MAP values are computed
-    Load ground truth and dict for incorrect map prediction to have a Map less than 1.0'''
-=======
-    "metric, expected_value",
-    [("map", 0.41666666666666663), ("ndcg", 0.75), ("jaccard", 0.41666666666666663)],
-)
-def test_correct_values_ir(metric, expected_value):
     """Tests if correct MAP values are computed
     Load ground truth and dict for incorrect map prediction to have a Map less than 1.0"""
->>>>>>> 1801dbe3
     ground_truth, retrieved = return_ground_incorrect_retrievals()
     score = evaluate(ground_truth, retrieved, metric=metric)
     assert isinstance(score, dict)
@@ -187,7 +138,6 @@
 def test_correct_values_classification():
     ground_truth, retrieved = return_ground_incorrect_retrievals()
     expected_return = {
-<<<<<<< HEAD
         'precision': np.array([0.5, 1.0]),
         'recall': np.array([1.0, 0.5]),
         'f1_score': np.array([0.66666667, 0.66666667]),
@@ -196,15 +146,6 @@
     score = evaluate(ground_truth, retrieved, metric='classification')
     assert isinstance(score, dict)
     assert set(score.keys()) == set(['precision', 'recall', 'f1_score', 'support'])
-=======
-        "precision": np.array([0.5, 1.0]),
-        "recall": np.array([1.0, 0.5]),
-        "f1_score": np.array([0.66666667, 0.66666667]),
-    }
-    score = evaluate(ground_truth, retrieved, metric="classification")
-    assert isinstance(score, dict)
-    assert set(score.keys()) == set(["precision", "recall", "f1_score"])
->>>>>>> 1801dbe3
     for k, v in score.items():
         assert isinstance(v, np.ndarray)
         np.testing.assert_almost_equal(score[k], expected_return[k])
@@ -216,11 +157,7 @@
     assert isinstance(score, dict)
     print(score)
     assert set(score.keys()) == set(
-<<<<<<< HEAD
         ['map', 'ndcg', 'jaccard', 'precision', 'recall', 'f1_score', 'support']
-=======
-        ["map", "ndcg", "jaccard", "precision", "recall", "f1_score"]
->>>>>>> 1801dbe3
     )
     for v in score.values():
         assert v is not None