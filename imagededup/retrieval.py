--- conflicted
+++ resolved
@@ -43,18 +43,13 @@
         Wrapper function to retrieve results for all queries in dataset using brute-force search
         """
         self.logger.info('Start: Retrieving duplicates using Brute force algorithm')  # TODO: Add max hamming distance
-<<<<<<< HEAD
         # after it is parmatrized
         sorted_result_list, result_map = {}, {}
-        for each in self.queries.values():
-=======
-        sorted_results, sorted_distances = {}, {}
         for each in self.queries:
->>>>>>> 57df217c
             res = self.fetch_query_result_brute_force(each)
             result_map[each] = res
             sorted_result_list[each] = sorted(res, key=lambda x: res[x], reverse=False)
-        self.query_results_map = result_map  
+        self.query_results_map = result_map
         self.query_results_list = sorted_result_list
 
     def fetch_nearest_neighbors_bktree(self) -> None:
@@ -66,23 +61,13 @@
         dist_func = self.hamming_distance_invoker
         built_tree = BKTree(self.candidates, dist_func)  # construct bktree
 
-<<<<<<< HEAD
         sorted_result_list, result_map = {}, {}
-        for each in self.queries.values():
-            res = built_tree.search(each)
+        for each in self.queries:
+            res = built_tree.search(self.queries[each])
             result_map[each] = res
             sorted_result_list[each] = sorted(res, key=lambda x: res[x], reverse=False)
-        self.query_results_map = result_map  
+        self.query_results_map = result_map
         self.query_results_list = sorted_result_list
-=======
-        sorted_results, sorted_distances = {}, {}
-        for each in self.queries:
-            res = built_tree.search(self.queries[each])
-            sorted_results[each] = sorted(res, key=lambda x: res[x], reverse=False)
-            sorted_distances[each] = sorted(res.values())
-        self.query_results = sorted_results
-        self.query_distances = sorted_distances
->>>>>>> 57df217c
 
     def retrieve_results(self) -> Dict:
         """
